So you've written some code, tested it, and pushed it to your forked repo. Now what? Maybe you haven't even gotten this far. Fear not, this guide will get you on the right path to sharing your work with this project. Before you continue with this guide, you should have a basic understanding of two important concepts we follow:

### 1. Git Rebase
  > Reapply commits on top of another base tip.

  > We use `git rebase` to integrate new changes into our code. It modifies the commit history into one clean timeline. If you were working from an old version of the develop branch, your commit history has essentially diverged from develop. When you rebase, you are updating your develop branch to the latest version, and then putting your commits on top of that. 
We usually rebase on top of our develop branch using `git rebase upstream/develop`

  ![](./images/rebase.gif)
  - See: [Git Branching - Rebasing](https://git-scm.com/book/en/v2/Git-Branching-Rebasing)
  - See: [Merging vs. Rebasing](https://www.atlassian.com/git/tutorials/merging-vs-rebasing)
  - See: [A Rebase Workflow for Git](https://randyfay.com/content/rebase-workflow-git)

### 2. The fork and pull model

  > The Fork & Pull Model lets anyone fork an existing repository and push changes to their personal fork without requiring access be granted to the source repository. The changes must then be pulled into the source repository by the project maintainer. This model reduces the amount of friction for new contributors and is popular with open source projects because it allows people to work independently without upfront coordination. [...] Pull requests are especially useful in the Fork & Pull Model because they provide a way to notify project maintainers about changes in your fork.


## Workflow Example - Making a new branch
Let's start from the beginning. You found a nasty bug in `src/app/bootstrap.js` and know how to fix it. The first thing we should do is open git bash and change our working directory to our local copy of the project as explained in the {@tutorial getting_started} guide. 

All branches we create should be based off the `develop` branch. This isn't entirely true, but for this guide it is. See our {@tutorial branching} guide for a more detailed lesson. Since the `develop` branch updates frequently, we can avoid rebase trouble if we update `develop` first.

```sh
git checkout develop
git pull --ff-only upstream develop
```

Now that we are on the up-to-date develop branch we can branch off into our own:

```sh
git checkout -b my-bootstrap-fix
```

At this point you can modify `src/app/bootstrap.js` with your fix and test then commit the change.

```sh
gulp test
git commit -am 'fix(ui): I fixed bootstrap!'
git push origin my-bootstrap-fix
```

At this point you can open a pull request with this project, and if your code is accepted it will be merged.


## Workflow Example - Making changes to an existing branch

It turns out the code we wrote for `src/app/bootstrap.js` is a horrible mess. We've received some code reviews advising us to make changes and try again. Having made the changes needed we should commit them:

```sh
git commit -a --amend --no-edit
```

Before we push our changes to our forked repo, we need to be sure our current branch `my-bootstrap-fix` is rebased on an up-to-date `develop` branch. 

```sh
git checkout develop
git pull --ff-only upstream develop
git checkout -
git rebase develop
```

Great, now we just test our changes one last time then push them

```sh
gulp test
git push -f origin my-bootstrap-fix
```

## Pull Request Process

<<<<<<< HEAD
- a PR can be opened at any time
- PRs must be assigned when they are opened (try to pick someone familiar with the area of the code being changed)
- reviewers should announce on gitter before merging if the PR has been open for less than an hour (e.g. if this is a quick bugfix try to call out before merging in case anyone wants to have a look)
- reviewers must announce on gitter before merging if multiple PRs are reviewed and ready to be merged for the same project
- most PRs should be subjected to the same 2 reviewers rule (exceptions are milestone builds and very small changesets - less than 10 lines or so), the assigned reviewer must find a second reviewer if necessary
- if the PR comments are not trivial the reviewer should reassign the PR to the dev who opened it and the dev should add an estimate for the work required to address the comments

Violators will be fined in muffins.
=======
See {@link https://github.com/fgpv-vpgf/fgpv-vpgf/wiki/Pull-Requests-Process|Wiki documentation} for more information.
>>>>>>> c5478aac
<|MERGE_RESOLUTION|>--- conflicted
+++ resolved
@@ -69,15 +69,4 @@
 
 ## Pull Request Process
 
-<<<<<<< HEAD
-- a PR can be opened at any time
-- PRs must be assigned when they are opened (try to pick someone familiar with the area of the code being changed)
-- reviewers should announce on gitter before merging if the PR has been open for less than an hour (e.g. if this is a quick bugfix try to call out before merging in case anyone wants to have a look)
-- reviewers must announce on gitter before merging if multiple PRs are reviewed and ready to be merged for the same project
-- most PRs should be subjected to the same 2 reviewers rule (exceptions are milestone builds and very small changesets - less than 10 lines or so), the assigned reviewer must find a second reviewer if necessary
-- if the PR comments are not trivial the reviewer should reassign the PR to the dev who opened it and the dev should add an estimate for the work required to address the comments
-
-Violators will be fined in muffins.
-=======
-See {@link https://github.com/fgpv-vpgf/fgpv-vpgf/wiki/Pull-Requests-Process|Wiki documentation} for more information.
->>>>>>> c5478aac
+See {@link https://github.com/fgpv-vpgf/fgpv-vpgf/wiki/Pull-Requests-Process|Wiki documentation} for more information.