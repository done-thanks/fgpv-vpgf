--- conflicted
+++ resolved
@@ -135,7 +135,7 @@
         },
 
         /**
-         * Updates the map using bookmark.
+         * useBookmark loads the provided bookmark into the map application. Unlike initialBookmark, it does not need to be the first bookmark loaded nor does it require `rv-wait` on the map DOM node. This method is typically triggered by user actions, taking priority over existing bookmarks.
          *
          * @function    useBookmark
          * @param   {String}    bookmark    bookmark containing the desired state of the viewer
@@ -145,15 +145,10 @@
         },
 
         /**
-         * Initializes the viewer with this bookmark.
-         *
-<<<<<<< HEAD
-=======
-         * Whereas useBookmark can be called multiple times at any point in the viewers lifecycle, initialBookmark is meant to provide the viewer with a starting bookmark. Therefore it should only be invoked once as the very first bookmark.
-         *
-         * Note that the $rootElement must have the rv-wait attribute set for this function to have any effect. This informs the viewer to wait until you provide an initial bookmark.
-         *
->>>>>>> c5478aac
+         * initialBookmark is intended to be the first bookmark loaded by the map application (for example, when a bookmark comes in the URL bar) and should only be used if the `rv-wait` attribute is set on the map DOM node.  `rv-wait` will inform the viewer to wait until an unblocking call like initialBookmark is called.
+         *
+         * If a useBookmark call happens to be triggered before initialBookmark it will take priority (useBookmark is typically triggered by user actions which should take priority over automated actions).
+         *
          * @function    initialBookmark
          * @param   {String}    bookmark    bookmark containing the desired state of the viewer
          */
