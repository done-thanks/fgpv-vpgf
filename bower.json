{
  "name": "r2v2",
  "description": "FGP R2 Viewer",
  "version": "1.4.0",
  "homepage": "https://github.com/fgpv-vpgf/fgpv-vpgf",
  "license": "MIT",
  "private": true,
  "devDependencies": {
    "angular-mocks": "~1.4.3",
    "sinon": "http://sinonjs.org/releases/sinon-1.15.4.js",
    "bardjs": "0.1.4"
  },
  "dependencies": {
    "angular": "1.4.12",
    "angular-animate": "1.4.12",
    "angular-aria": "1.4.12",
    "angular-dragula": "1.2.7",
    "angular-material": "1.1.0",
    "angular-minicolors": "^0.0.9",
    "angular-sanitize": "1.4.12",
    "angular-translate": "^2.7.2",
    "angular-translate-loader-static-files": "^2.7.2",
    "bezier-easing": "^1.0.0",
<<<<<<< HEAD
    "dotjem-angular-tree": "~0.2.1",
    "geoapi": "https://github.com/fgpv-vpgf/geoApi/releases/download/v1.0.6/geoapi-1.0.6.tgz",
    "datatables.net": "~1.10.10",
    "datatables.net-dt": "~1.10.10",
=======
    "canvas-toBlob.js": "https://github.com/eligrey/canvas-toBlob.js.git",
    "datatables-buttons": "~1.1.2",
>>>>>>> b193cdc4
    "datatables-scroller": "~1.4.0",
    "datatables-select": "~1.1.2",
    "datatables.net": "~1.10.10",
    "datatables.net-dt": "~1.10.10",
    "dotjem-angular-tree": "~0.2.1",
    "file-saver": "^1.3.3",
    "geoapi": "http://fgpv.cloudapp.net/demo/gapi/geoapi-1.0.7-1.tgz",
    "gsap": "^1.18.0",
    "include-media": "^1.4.8",
    "jquery": "^2.1.4",
    "jquery-hoverintent": "~1.8.1",
    "ng-flow": "~2.7.1",
    "RandomColor": "https://github.com/sterlingwes/RandomColor.git",
    "svg.textflow.js": "https://github.com/fgpv-vpgf/svg.textflow.js.git"
  },
  "overrides": {
    "canvas-toBlob.js":{
      "main": "canvas-toBlob.js"
    },
    "svg.textflow.js": {
      "main": "svg.textflow.js"
    },
    "jquery": {
      "ignore": true
    },
    "include-media": {
      "ignore": true
    },
    "jquery-minicolors": {
      "main": "jquery.minicolors.js"
    },
    "RandomColor": {
      "main": "rcolor.js"
    },
    "angular-dragula": {
      "main": "dist/angular-dragula.js"
    },
    "datatables.net": {
      "ignore": true
    },
    "ng-flow": {
      "main": "dist/ng-flow-standalone.js"
    },
    "datatables-scroller": {
      "main": "js/dataTables.scroller.js",
      "dependencies": null
    },
    "datatables-buttons": {
      "main": [
        "js/dataTables.buttons.js",
        "js/buttons.html5.js",
        "js/buttons.print.js"
      ],
      "dependencies": null
    },
    "datatables-select": {
      "main": "js/dataTables.select.js",
      "dependencies": null
    },
    "datatables.net-dt": {
      "ignore": true
    },
    "angular-material": {
      "main": "angular-material.js"
    },
    "geoapi": {
      "main": "geoapi.js"
    },
    "gsap": {
      "main": [
        "src/uncompressed/TimelineLite.js",
        "src/uncompressed/TweenLite.js",
        "src/uncompressed/plugins/CSSPlugin.js",
        "src/uncompressed/plugins/EaselPlugin.js",
        "src/uncompressed/plugins/ScrollToPlugin.js"
      ]
    },
    "bezier-easing": {
      "main": "bezier-easing.js"
    },
    "dotjem-angular-tree": {
      "main": "dotjem-angular-tree.js"
    }
  },
  "resolutions": {
    "angular": "1.4.12"
  }
}<|MERGE_RESOLUTION|>--- conflicted
+++ resolved
@@ -21,15 +21,8 @@
     "angular-translate": "^2.7.2",
     "angular-translate-loader-static-files": "^2.7.2",
     "bezier-easing": "^1.0.0",
-<<<<<<< HEAD
-    "dotjem-angular-tree": "~0.2.1",
-    "geoapi": "https://github.com/fgpv-vpgf/geoApi/releases/download/v1.0.6/geoapi-1.0.6.tgz",
-    "datatables.net": "~1.10.10",
-    "datatables.net-dt": "~1.10.10",
-=======
     "canvas-toBlob.js": "https://github.com/eligrey/canvas-toBlob.js.git",
     "datatables-buttons": "~1.1.2",
->>>>>>> b193cdc4
     "datatables-scroller": "~1.4.0",
     "datatables-select": "~1.1.2",
     "datatables.net": "~1.10.10",
